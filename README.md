# decoder-poc

This project contains experimental utilities for video processing. The `frame_extractor` CLI provides a simple way to extract video frames using FFmpeg.

## Frame Extraction CLI

```
python src/frame_extractor.py -i <video.mp4> -o /path/to/output -f 30
```

- `-i`, `--input`: Path to input video.
- `-o`, `--output`: Output directory for JPEG frames.
- `-f`, `--fps`: Frames per second to extract (default: 30).
- `-v`, `--verbose`: Increase logging detail.

Example output:

```
2024-01-01 12:00:05 - INFO - Completed extraction of 150 frames in 5.00 seconds
```

The script requires FFmpeg to be installed and available on the system path.

<<<<<<< HEAD
## Setup

Install Python dependencies and run tests:

```bash
pip install -r requirements.txt
make test
```

Build the Docker image (requires NVIDIA GPU drivers):

```bash
make build
```

=======
>>>>>>> 25d83c4d
## Frame Enhancement CLI

Enhance extracted frames using the Swin2SR model. Requires a CUDA-enabled GPU.

```
python -m src.frame_enhancer --input-dir frames/ --output-dir frames_sr/ --batch-size 4
```

<<<<<<< HEAD
Or run via ``make``:

```bash
make enhance ARGS="--input-dir frames/ --output-dir frames_sr/ --batch-size 4"
```
=======
Before running the enhancement script, install the Python dependencies:

```
pip install -r requirements.txt
```

Alternatively, build the Docker image which installs everything via `make build`.
The Pillow and NumPy packages used by ``frame_enhancer.py`` come from
``requirements.txt``.
>>>>>>> 25d83c4d
<|MERGE_RESOLUTION|>--- conflicted
+++ resolved
@@ -21,7 +21,6 @@
 
 The script requires FFmpeg to be installed and available on the system path.
 
-<<<<<<< HEAD
 ## Setup
 
 Install Python dependencies and run tests:
@@ -36,9 +35,6 @@
 ```bash
 make build
 ```
-
-=======
->>>>>>> 25d83c4d
 ## Frame Enhancement CLI
 
 Enhance extracted frames using the Swin2SR model. Requires a CUDA-enabled GPU.
@@ -47,13 +43,6 @@
 python -m src.frame_enhancer --input-dir frames/ --output-dir frames_sr/ --batch-size 4
 ```
 
-<<<<<<< HEAD
-Or run via ``make``:
-
-```bash
-make enhance ARGS="--input-dir frames/ --output-dir frames_sr/ --batch-size 4"
-```
-=======
 Before running the enhancement script, install the Python dependencies:
 
 ```
@@ -62,5 +51,4 @@
 
 Alternatively, build the Docker image which installs everything via `make build`.
 The Pillow and NumPy packages used by ``frame_enhancer.py`` come from
-``requirements.txt``.
->>>>>>> 25d83c4d
+``requirements.txt``.
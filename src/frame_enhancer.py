--- conflicted
+++ resolved
@@ -33,11 +33,8 @@
 except ImportError:  # pragma: no cover - optional dependency
     hf_hub_download = None
 
-<<<<<<< HEAD
 DEFAULT_MODEL_ID = "hf-hub:caidas/swin2SR-realworld-sr-x4-64-bsrgan-psnr"
-=======
-DEFAULT_MODEL_ID = "caidas/swin2SR-realworld-sr-x4-64-bsrgan-psnr"
->>>>>>> 922f49f7
+
 SCALE = 4
 
 LOGGER = logging.getLogger(__name__)
@@ -68,39 +65,25 @@
         "--model-id",
         type=str,
         default=DEFAULT_MODEL_ID,
-<<<<<<< HEAD
         help=(
             "Hugging Face repo ID or local path to the Swin2SR model "
             f"(default: {DEFAULT_MODEL_ID})"
         ),
-=======
-        help="Hugging Face repository ID for the Swin2SR model",
->>>>>>> 922f49f7
     )
     return parser.parse_args(argv)
 
 
-<<<<<<< HEAD
 def _load_model(device: str, model_id: str):
     """Load Swin2SR model on given device.
 
     Args:
         device: ``cuda`` or ``cpu``.
         model_id: Hugging Face repo ID or path to a local model directory.
-=======
-def _load_model(model_id: str, device: str):
-    """Load Swin2SR model on given device.
-
-    Args:
-        model_id: Hugging Face repository identifier.
-        device: Device string (e.g., ``"cpu"`` or ``"cuda"``).
->>>>>>> 922f49f7
     """
     import json
     import timm
     import torch
 
-<<<<<<< HEAD
     if model_id.startswith("hf-hub:"):
         if hf_hub_download is None:
             raise ImportError(
@@ -112,15 +95,6 @@
         cfg_path = Path(model_id) / "config.json"
         if not cfg_path.exists():
             raise FileNotFoundError(f"config.json not found in {model_id}")
-=======
-    if hf_hub_download is None:
-        raise ImportError(
-            "huggingface-hub is required. Install with 'pip install huggingface-hub'"
-        )
-
-    repo = model_id.split(":", 1)[1] if model_id.startswith("hf-hub:") else model_id
-    cfg_path = hf_hub_download(repo, "config.json")
->>>>>>> 922f49f7
     with open(cfg_path, "r", encoding="utf-8") as fh:
         cfg = json.load(fh)
 
@@ -166,18 +140,7 @@
 def enhance_frames(
     input_dir: Path, output_dir: Path, batch_size: int = 4, model_id: str = DEFAULT_MODEL_ID
 ) -> None:
-<<<<<<< HEAD
     """Enhance frames in ``input_dir`` and save to ``output_dir``."""
-=======
-    """Enhance frames in ``input_dir`` and save to ``output_dir``.
-
-    Args:
-        input_dir: Directory containing input frames.
-        output_dir: Directory to write enhanced frames.
-        batch_size: Number of frames per batch.
-        model_id: Hugging Face repository ID for the model.
-    """
->>>>>>> 922f49f7
     import torch
 
     images = sorted(
@@ -189,12 +152,7 @@
 
     output_dir.mkdir(parents=True, exist_ok=True)
     device = "cuda" if torch.cuda.is_available() else "cpu"
-<<<<<<< HEAD
     model = _load_model(device, model_id)
-=======
-    model = _load_model(model_id, device)
->>>>>>> 922f49f7
-
     total_start = time.perf_counter()
     processed = 0
     with tqdm(total=len(images), unit="img", desc="Enhancing") as pbar:
@@ -225,16 +183,8 @@
     args = parse_args(argv)
     logging.basicConfig(level=logging.INFO, format="%(asctime)s %(levelname)s: %(message)s")
     try:
-<<<<<<< HEAD
         enhance_frames(args.input_dir, args.output_dir, args.batch_size, args.model_id)
-=======
-        enhance_frames(
-            args.input_dir,
-            args.output_dir,
-            batch_size=args.batch_size,
-            model_id=args.model_id,
-        )
->>>>>>> 922f49f7
+
     except Exception as exc:  # pragma: no cover - top level
         LOGGER.error("Failed to enhance frames: %s", exc)
         raise SystemExit(1) from exc
